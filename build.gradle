// Licensed to the Apache Software Foundation (ASF) under one or more
// contributor license agreements.  See the NOTICE file distributed with
// this work for additional information regarding copyright ownership.
// The ASF licenses this file to You under the Apache License, Version 2.0
// (the "License"); you may not use this file except in compliance with
// the License.  You may obtain a copy of the License at
//
//    http://www.apache.org/licenses/LICENSE-2.0
//
// Unless required by applicable law or agreed to in writing, software
// distributed under the License is distributed on an "AS IS" BASIS,
// WITHOUT WARRANTIES OR CONDITIONS OF ANY KIND, either express or implied.
// See the License for the specific language governing permissions and
// limitations under the License.

import org.ajoberstar.grgit.Grgit

import java.nio.charset.StandardCharsets

buildscript {
  repositories {
    mavenCentral()
    jcenter()
    maven {
      url "https://plugins.gradle.org/m2/"
    }
  }
  apply from: file('gradle/buildscript.gradle'), to: buildscript
  apply from: "$rootDir/gradle/dependencies.gradle"

  dependencies {
    // For Apache Rat plugin to ignore non-Git files
    classpath "org.ajoberstar.grgit:grgit-core:$versions.grgit"
    classpath "com.github.ben-manes:gradle-versions-plugin:$versions.gradleVersionsPlugin"
    classpath "org.scoverage:gradle-scoverage:$versions.scoveragePlugin"
    classpath "com.github.jengelman.gradle.plugins:shadow:$versions.shadowPlugin"
    classpath "org.owasp:dependency-check-gradle:$versions.owaspDepCheckPlugin"
    classpath "com.diffplug.spotless:spotless-plugin-gradle:$versions.spotlessPlugin"
    classpath "gradle.plugin.com.github.spotbugs.snom:spotbugs-gradle-plugin:$versions.spotbugsPlugin"
    classpath "org.gradle:test-retry-gradle-plugin:$versions.testRetryPlugin"
  }
}

apply plugin: "com.diffplug.gradle.spotless"
spotless {
  scala {
    target 'streams/**/*.scala'
    scalafmt("$versions.scalafmt").configFile('checkstyle/.scalafmt.conf')
  }
}


task copyGitHooks(type: Copy) {
    description 'Copies the git hooks.'
    from("${rootDir}/bin/git-hooks/") {
        include '*'
    }
    into "${rootDir}/.git/hooks"
}

task installGitHooks(type: Exec) {
    description 'Installs the git hooks.'
    group 'git hooks'
    workingDir rootDir
    commandLine 'chmod'
    args '-R', '+x', '.git/hooks/'
    dependsOn copyGitHooks
    doLast {
        logger.info('Git hook installed successfully.')
    }
}

allprojects {

  repositories {
    mavenCentral()
  }

  apply plugin: 'idea'
  apply plugin: 'org.owasp.dependencycheck'
  apply plugin: 'com.github.ben-manes.versions'

  dependencyUpdates {
    revision="release"
    resolutionStrategy {
      componentSelection { rules ->
        rules.all { ComponentSelection selection ->
          boolean rejected = ['snap', 'alpha', 'beta', 'rc', 'cr', 'm'].any { qualifier ->
            selection.candidate.version ==~ /(?i).*[.-]${qualifier}[.\d-]*/
          }
          if (rejected) {
            selection.reject('Release candidate')
          }
        }
      }
    }
    configurations {
      runtime {
        resolutionStrategy {
          force "com.fasterxml.jackson.core:jackson-annotations:$versions.jackson"
        }
      }
    }
  }

  tasks.withType(Javadoc) {
    // disable the crazy super-strict doclint tool in Java 8
    // noinspection SpellCheckingInspection
    options.addStringOption('Xdoclint:none', '-quiet')
  }

}

ext {
  gradleVersion = versions.gradle
  minJavaVersion = "8"
  buildVersionFileName = "kafka-version.properties"

  defaultMaxHeapSize = "2g"
  defaultJvmArgs = ["-Xss4m", "-XX:+UseParallelGC"]

  userMaxForks = project.hasProperty('maxParallelForks') ? maxParallelForks.toInteger() : null
  userIgnoreFailures = project.hasProperty('ignoreFailures') ? ignoreFailures : false

  userMaxTestRetries = project.hasProperty('maxTestRetries') ? maxTestRetries.toInteger() : 0
  userMaxTestRetryFailures = project.hasProperty('maxTestRetryFailures') ? maxTestRetryFailures.toInteger() : 0

  skipSigning = project.hasProperty('skipSigning') && skipSigning.toBoolean()
  shouldSign = !skipSigning && !version.endsWith("SNAPSHOT") && !version.contains("-alpha") && project.gradle.startParameter.taskNames.any { it.contains("upload") }

  mavenUrl = project.hasProperty('mavenUrl') ? project.mavenUrl : ''
  mavenUsername = project.hasProperty('mavenUsername') ? project.mavenUsername : ''
  mavenPassword = project.hasProperty('mavenPassword') ? project.mavenPassword : ''

  userShowStandardStreams = project.hasProperty("showStandardStreams") ? showStandardStreams : null

  userTestLoggingEvents = project.hasProperty("testLoggingEvents") ? Arrays.asList(testLoggingEvents.split(",")) : null

  generatedDocsDir = new File("${project.rootDir}/docs/generated")

  commitId = project.hasProperty('commitId') ? commitId : null
}

apply from: file('wrapper.gradle')

if (file('.git').exists()) {
  apply from: file('gradle/rat.gradle')
  rat {
    // Exclude everything under the directory that git should be ignoring via .gitignore or that isn't checked in. These
    // restrict us only to files that are checked in or are staged.
    def repo = Grgit.open(currentDir: project.getRootDir())
    excludes = new ArrayList<String>(repo.clean(ignore: false, directories: true, dryRun: true))
    // And some of the files that we have checked in should also be excluded from this check
    excludes.addAll([
        '**/.git/**',
        '**/build/**',
        'CONTRIBUTING.md',
        'PULL_REQUEST_TEMPLATE.md',
        'gradlew',
        'gradlew.bat',
        'gradle/wrapper/gradle-wrapper.properties',
        'TROGDOR.md',
        '**/*README.md',
        '**/id_rsa',
        '**/id_rsa.pub',
        'checkstyle/suppressions.xml',
        'streams/quickstart/java/src/test/resources/projects/basic/goal.txt',
        'streams/streams-scala/logs/*',
        '**/generated/**'
    ])
  }
}


subprojects {

  // enable running :dependencies task recursively on all subprojects
  // eg: ./gradlew allDeps
  task allDeps(type: DependencyReportTask) {}
  // enable running :dependencyInsight task recursively on all subprojects
  // eg: ./gradlew allDepInsight --configuration runtime --dependency com.fasterxml.jackson.core:jackson-databind
  task allDepInsight(type: DependencyInsightReportTask) doLast {}

  apply plugin: 'java'
  // apply the eclipse plugin only to subprojects that hold code. 'connect' is just a folder.
  if (!project.name.equals('connect')) {
    apply plugin: 'eclipse'
    fineTuneEclipseClasspathFile(eclipse, project)
  }
  apply plugin: 'maven'
  apply plugin: 'signing'
  apply plugin: 'checkstyle'
  apply plugin: "com.github.spotbugs"
  apply plugin: 'org.gradle.test-retry'

  sourceCompatibility = minJavaVersion
  targetCompatibility = minJavaVersion

  tasks.withType(JavaCompile) {
    options.encoding = 'UTF-8'
    options.compilerArgs << "-Xlint:all"
    // temporary exclusions until all the warnings are fixed
    options.compilerArgs << "-Xlint:-rawtypes"
    options.compilerArgs << "-Xlint:-serial"
    options.compilerArgs << "-Xlint:-try"
    options.compilerArgs << "-Werror"
    // --release is the recommended way to select the target release, but it's only supported in Java 9 so we also
    // set --source and --target via `sourceCompatibility` and `targetCompatibility`. If/when Gradle supports `--release`
    // natively (https://github.com/gradle/gradle/issues/2510), we should switch to that.
    if (JavaVersion.current().isJava9Compatible())
      options.compilerArgs << "--release" << minJavaVersion
    dependsOn installGitHooks
  }

  uploadArchives {
    repositories {
      signing {
          required { shouldSign }
          sign configurations.archives

          // To test locally, replace mavenUrl in ~/.gradle/gradle.properties to file://localhost/tmp/myRepo/
          mavenDeployer {
              beforeDeployment { MavenDeployment deployment -> signing.signPom(deployment) }
              repository(url: "${mavenUrl}") {
                  authentication(userName: "${mavenUsername}", password: "${mavenPassword}")
              }
              afterEvaluate {
                  pom.artifactId = "${archivesBaseName}"
                  pom.project {
                      name 'Apache Kafka'
                      packaging 'jar'
                      url 'https://kafka.apache.org'
                      licenses {
                          license {
                              name 'The Apache Software License, Version 2.0'
                              url 'https://www.apache.org/licenses/LICENSE-2.0.txt'
                              distribution 'repo'
                          }
                      }
                  }
              }
          }
      }
    }
  }

  def testLoggingEvents = ["passed", "skipped", "failed"]
  def testShowStandardStreams = false
  def testExceptionFormat = 'full'
  // Gradle built-in logging only supports sending test output to stdout, which generates a lot
  // of noise, especially for passing tests. We really only want output for failed tests. This
  // hooks into the output and logs it (so we don't have to buffer it all in memory) and only
  // saves the output for failing tests. Directory and filenames are such that you can, e.g.,
  // create a Jenkins rule to collect failed test output.
  def logTestStdout = {
    def testId = { TestDescriptor descriptor ->
      "${descriptor.className}.${descriptor.name}".toString()
    }

    def logFiles = new HashMap<String, File>()
    def logStreams = new HashMap<String, FileOutputStream>()
    beforeTest { TestDescriptor td ->
      def tid = testId(td)
      // truncate the file name if it's too long
      def logFile = new File(
              "${projectDir}/build/reports/testOutput/${tid.substring(0, Math.min(tid.size(),240))}.test.stdout"
      )
      logFile.parentFile.mkdirs()
      logFiles.put(tid, logFile)
      logStreams.put(tid, new FileOutputStream(logFile))
    }
    onOutput { TestDescriptor td, TestOutputEvent toe ->
      def tid = testId(td)
      // Some output can happen outside the context of a specific test (e.g. at the class level)
      // and beforeTest/afterTest seems to not be invoked for these cases (and similarly, there's
      // a TestDescriptor hierarchy that includes the thread executing the test, Gradle tasks,
      // etc). We see some of these in practice and it seems like something buggy in the Gradle
      // test runner since we see it *before* any tests and it is frequently not related to any
      // code in the test (best guess is that it is tail output from last test). We won't have
      // an output file for these, so simply ignore them. If they become critical for debugging,
      // they can be seen with showStandardStreams.
      if (td.name == td.className || td.className == null) {
        // silently ignore output unrelated to specific test methods
        return
      } else if (logStreams.get(tid) == null) {
        println "WARNING: unexpectedly got output for a test [${tid}]" +
                " that we didn't previously see in the beforeTest hook." +
                " Message for debugging: [" + toe.message + "]."
        return
      }
      try {
        logStreams.get(tid).write(toe.message.getBytes(StandardCharsets.UTF_8))
      } catch (Exception e) {
        println "ERROR: Failed to write output for test ${tid}"
        e.printStackTrace()
      }
    }
    afterTest { TestDescriptor td, TestResult tr ->
      def tid = testId(td)
      try {
        logStreams.get(tid).close()
        if (tr.resultType != TestResult.ResultType.FAILURE) {
          logFiles.get(tid).delete()
        } else {
          def file = logFiles.get(tid)
          println "${tid} failed, log available in ${file}"
        }
      } catch (Exception e) {
        println "ERROR: Failed to close stdout file for ${tid}"
        e.printStackTrace()
      } finally {
        logFiles.remove(tid)
        logStreams.remove(tid)
      }
    }
  }

  test {
    maxParallelForks = userMaxForks ?: Runtime.runtime.availableProcessors()

    maxHeapSize = defaultMaxHeapSize
    jvmArgs = defaultJvmArgs

    testLogging {
      events = userTestLoggingEvents ?: testLoggingEvents
      showStandardStreams = userShowStandardStreams ?: testShowStandardStreams
      exceptionFormat = testExceptionFormat
    }
    logTestStdout.rehydrate(delegate, owner, this)()

    // The suites are for running sets of tests in IDEs.
    // Gradle will run each test class, so we exclude the suites to avoid redundantly running the tests twice.
    exclude '**/*Suite.class'

    retry {
      maxRetries = userMaxTestRetries
      maxFailures = userMaxTestRetryFailures
    }
  }

  task integrationTest(type: Test, dependsOn: compileJava) {
    maxParallelForks = userMaxForks ?: Runtime.runtime.availableProcessors()
    ignoreFailures = userIgnoreFailures

    maxHeapSize = defaultMaxHeapSize
    jvmArgs = defaultJvmArgs


    testLogging {
      events = userTestLoggingEvents ?: testLoggingEvents
      showStandardStreams = userShowStandardStreams ?: testShowStandardStreams
      exceptionFormat = testExceptionFormat
    }
    logTestStdout.rehydrate(delegate, owner, this)()

    // The suites are for running sets of tests in IDEs.
    // Gradle will run each test class, so we exclude the suites to avoid redundantly running the tests twice.
    exclude '**/*Suite.class'

    useJUnit {
      includeCategories 'org.apache.kafka.test.IntegrationTest'
    }

    retry {
      maxRetries = userMaxTestRetries
      maxFailures = userMaxTestRetryFailures
    }
  }

  task unitTest(type: Test, dependsOn: compileJava) {
    maxParallelForks = userMaxForks ?: Runtime.runtime.availableProcessors()
    ignoreFailures = userIgnoreFailures

    maxHeapSize = defaultMaxHeapSize
    jvmArgs = defaultJvmArgs

    testLogging {
      events = userTestLoggingEvents ?: testLoggingEvents
      showStandardStreams = userShowStandardStreams ?: testShowStandardStreams
      exceptionFormat = testExceptionFormat
    }
    logTestStdout.rehydrate(delegate, owner, this)()
    
    // The suites are for running sets of tests in IDEs.
    // Gradle will run each test class, so we exclude the suites to avoid redundantly running the tests twice.
    exclude '**/*Suite.class'

    if (it.project.name != 'generator') {
      useJUnit {
        excludeCategories 'org.apache.kafka.test.IntegrationTest'
      }
    }

    retry {
      maxRetries = userMaxTestRetries
      maxFailures = userMaxTestRetryFailures
    }
  }

  jar {
    from "$rootDir/LICENSE"
    from "$rootDir/NOTICE"
  }

  task srcJar(type: Jar) {
    classifier = 'sources'
    from "$rootDir/LICENSE"
    from "$rootDir/NOTICE"
    from sourceSets.main.allSource
  }

  task javadocJar(type: Jar, dependsOn: javadoc) {
    classifier 'javadoc'
    from "$rootDir/LICENSE"
    from "$rootDir/NOTICE"
    from javadoc.destinationDir
  }

  task docsJar(dependsOn: javadocJar)

  javadoc {
    options.charSet = 'UTF-8'
    options.docEncoding = 'UTF-8'
    options.encoding = 'UTF-8'
  }

  task systemTestLibs(dependsOn: jar)

  artifacts {
    archives srcJar
    archives javadocJar
  }

  if(!sourceSets.test.allSource.isEmpty()) {
    task testJar(type: Jar) {
      classifier = 'test'
      from "$rootDir/LICENSE"
      from "$rootDir/NOTICE"
      from sourceSets.test.output
    }

    task testSrcJar(type: Jar, dependsOn: testJar) {
      classifier = 'test-sources'
      from "$rootDir/LICENSE"
      from "$rootDir/NOTICE"
      from sourceSets.test.allSource
    }

    artifacts {
      archives testJar
      archives testSrcJar
    }
  }

  plugins.withType(ScalaPlugin) {

    scala {
      zincVersion = versions.zinc
    }

    task scaladocJar(type:Jar) {
      classifier = 'scaladoc'
      from "$rootDir/LICENSE"
      from "$rootDir/NOTICE"
      from scaladoc.destinationDir
    }

    //documentation task should also trigger building scala doc jar
    docsJar.dependsOn scaladocJar

    artifacts {
      archives scaladocJar
    }
  }

  tasks.withType(ScalaCompile) {
    scalaCompileOptions.additionalParameters = [
      "-deprecation",
      "-unchecked",
      "-encoding", "utf8",
      "-Xlog-reflective-calls",
      "-feature",
      "-language:postfixOps",
      "-language:implicitConversions",
      "-language:existentials",
      "-Xlint:constant",
      "-Xlint:delayedinit-select",
      "-Xlint:doc-detached",
      "-Xlint:missing-interpolator",
      "-Xlint:nullary-override",
      "-Xlint:nullary-unit",
      "-Xlint:option-implicit",
      "-Xlint:package-object-classes",
      "-Xlint:poly-implicit-overload",
      "-Xlint:private-shadow",
      "-Xlint:stars-align",
      "-Xlint:type-parameter-shadow",
      "-Xlint:unused"
    ]

    // Inline more aggressively when compiling the `core` jar since it's not meant to be used as a library.
    // More specifically, inline classes from the Scala library so that we can inline methods like `Option.exists`
    // and avoid lambda allocations. This is only safe if the Scala library version is the same at compile time
    // and runtime. We cannot guarantee this for libraries like kafka streams, so only inline classes from the
    // Kafka project in that case.
    List<String> inlineFrom
    if (project.name.equals('core'))
      inlineFrom = ["-opt-inline-from:scala.**", "-opt-inline-from:kafka.**", "-opt-inline-from:org.apache.kafka.**"]
    else
      inlineFrom = ["-opt-inline-from:org.apache.kafka.**"]

    // Somewhat confusingly, `-opt:l:inline` enables all optimizations. `inlineFrom` configures what can be inlined.
    // See https://www.lightbend.com/blog/scala-inliner-optimizer for more information about the optimizer.
    scalaCompileOptions.additionalParameters += ["-opt:l:inline"]
    scalaCompileOptions.additionalParameters += inlineFrom

    if (versions.baseScala != '2.12') {
      scalaCompileOptions.additionalParameters += ["-opt-warnings"]
      // Scala 2.13.2 introduces compiler warnings suppression, which is a pre-requisite for -Xfatal-warnings
      scalaCompileOptions.additionalParameters += ["-Xfatal-warnings"]
    }

    // these options are valid for Scala versions < 2.13 only
    // Scala 2.13 removes them, see https://github.com/scala/scala/pull/6502 and https://github.com/scala/scala/pull/5969
    if (versions.baseScala == '2.12') {
      scalaCompileOptions.additionalParameters += [
        "-Xlint:by-name-right-associative",
        "-Xlint:unsound-match"
      ]
    }

    // Scalac's `-release` requires Java 9 or higher
    if (JavaVersion.current().isJava9Compatible())
      scalaCompileOptions.additionalParameters += ["-release", minJavaVersion]

    configure(scalaCompileOptions.forkOptions) {
<<<<<<< HEAD
      memoryMaximumSize = '2g'
      jvmArgs = ['-Xss4m']
=======
      memoryMaximumSize = defaultMaxHeapSize
      jvmArgs = defaultJvmArgs
>>>>>>> 66709c02
    }
  }

  checkstyle {
    configFile = new File(rootDir, "checkstyle/checkstyle.xml")
    configProperties = checkstyleConfigProperties("import-control.xml")
    toolVersion = versions.checkstyle
  }

  configure(checkstyleMain) {
    group = 'Verification'
    description = 'Run checkstyle on all main Java sources'
  }

  configure(checkstyleTest) {
    group = 'Verification'
    description = 'Run checkstyle on all test Java sources'
  }

  test.dependsOn('checkstyleMain', 'checkstyleTest')

  spotbugs {
    toolVersion = versions.spotbugs
    excludeFilter = file("$rootDir/gradle/spotbugs-exclude.xml")
    ignoreFailures = false
  }
  test.dependsOn('spotbugsMain')

  tasks.withType(com.github.spotbugs.snom.SpotBugsTask) {
    reports {
      // Continue supporting `xmlFindBugsReport` for compatibility
      xml.enabled(project.hasProperty('xmlSpotBugsReport') || project.hasProperty('xmlFindBugsReport'))
      html.enabled(!project.hasProperty('xmlSpotBugsReport') && !project.hasProperty('xmlFindBugsReport'))
    }
    maxHeapSize = defaultMaxHeapSize
    jvmArgs = defaultJvmArgs
  }

  // Ignore core since its a scala project
  if (it.path != ':core') {
    apply plugin: "jacoco"

    jacoco {
      toolVersion = versions.jacoco
    }

    // NOTE: Jacoco Gradle plugin does not support "offline instrumentation" this means that classes mocked by PowerMock
    // may report 0 coverage, since the source was modified after initial instrumentation.
    // See https://github.com/jacoco/jacoco/issues/51
    jacocoTestReport {
      dependsOn tasks.test
      sourceSets sourceSets.main
      reports {
        html.enabled = true
        xml.enabled = true
        csv.enabled = false
      }
    }
  }

  def coverageGen = it.path == ':core' ? 'reportScoverage' : 'jacocoTestReport'
  task reportCoverage(dependsOn: [coverageGen])

  task determineCommitId {
    def takeFromHash = 16
    if (commitId) {
      commitId = commitId.take(takeFromHash)
    } else if (file("$rootDir/.git/HEAD").exists()) {
      def headRef = file("$rootDir/.git/HEAD").text
      if (headRef.contains('ref: ')) {
        headRef = headRef.replaceAll('ref: ', '').trim()
        if (file("$rootDir/.git/$headRef").exists()) {
          commitId = file("$rootDir/.git/$headRef").text.trim().take(takeFromHash)
        }
      } else {
        commitId = headRef.trim().take(takeFromHash)
      }
    } else {
      commitId = "unknown"
    }
  }

}

gradle.taskGraph.whenReady { taskGraph ->
  taskGraph.getAllTasks().findAll { it.name.contains('spotbugsScoverage') || it.name.contains('spotbugsTest') }.each { task ->
    task.enabled = false
  }
}

def fineTuneEclipseClasspathFile(eclipse, project) {
  eclipse.classpath.file {
    beforeMerged { cp ->
      cp.entries.clear()
      // for the core project add the directories defined under test/scala as separate source directories
      if (project.name.equals('core')) {
        cp.entries.add(new org.gradle.plugins.ide.eclipse.model.SourceFolder("src/test/scala/integration", null))
        cp.entries.add(new org.gradle.plugins.ide.eclipse.model.SourceFolder("src/test/scala/other", null))
        cp.entries.add(new org.gradle.plugins.ide.eclipse.model.SourceFolder("src/test/scala/unit", null))
      }
    }
    whenMerged { cp ->
      // for the core project exclude the separate sub-directories defined under test/scala. These are added as source dirs above
      if (project.name.equals('core')) {
        cp.entries.findAll { it.kind == "src" && it.path.equals("src/test/scala") }*.excludes = ["integration/", "other/", "unit/"]
      }
      /*
       * Set all eclipse build output to go to 'build_eclipse' directory. This is to ensure that gradle and eclipse use different
       * build output directories, and also avoid using the eclpise default of 'bin' which clashes with some of our script directories.
       * https://discuss.gradle.org/t/eclipse-generated-files-should-be-put-in-the-same-place-as-the-gradle-generated-files/6986/2
       */
      cp.entries.findAll { it.kind == "output" }*.path = "build_eclipse"
      /*
       * Some projects have explicitly added test output dependencies. These are required for the gradle build but not required
       * in Eclipse since the dependent projects are added as dependencies. So clean up these from the generated classpath.
       */
      cp.entries.removeAll { it.kind == "lib" && it.path.matches(".*/build/(classes|resources)/test") }
    }
  }
}

def checkstyleConfigProperties(configFileName) {
  [importControlFile: "$rootDir/checkstyle/$configFileName",
   suppressionsFile: "$rootDir/checkstyle/suppressions.xml",
   headerFile: "$rootDir/checkstyle/java.header"]
}

// Aggregates all jacoco results into the root project directory
task jacocoRootReport(type: org.gradle.testing.jacoco.tasks.JacocoReport) {
  def javaProjects = subprojects.findAll { it.path != ':core' }

  description = 'Generates an aggregate report from all subprojects'
  dependsOn(javaProjects.test)

  additionalSourceDirs.from = javaProjects.sourceSets.main.allSource.srcDirs
  sourceDirectories.from = javaProjects.sourceSets.main.allSource.srcDirs
  classDirectories.from = javaProjects.sourceSets.main.output
  executionData.from = javaProjects.jacocoTestReport.executionData

  reports {
    html.enabled = true
    xml.enabled = true
  }

  // workaround to ignore projects that don't have any tests at all
  onlyIf = { true }
  doFirst {
    executionData = files(executionData.findAll { it.exists() })
  }
}

task reportCoverage(dependsOn: ['jacocoRootReport', 'core:reportCoverage'])

def connectPkgs = [
    'connect:api',
    'connect:basic-auth-extension',
    'connect:file',
    'connect:json',
    'connect:runtime',
    'connect:transforms',
    'connect:mirror',
    'connect:mirror-client'
]

tasks.create(name: "jarConnect", dependsOn: connectPkgs.collect { it + ":jar" }) {}

tasks.create(name: "testConnect", dependsOn: connectPkgs.collect { it + ":test" }) {}

project(':core') {
  println "Building project 'core' with Scala version ${versions.scala}"

  apply plugin: 'scala'
  apply plugin: "org.scoverage"
  archivesBaseName = "kafka_${versions.baseScala}"

  dependencies {
    compile project(':clients')
    compile libs.jacksonDatabind
    compile libs.jacksonModuleScala
    compile libs.jacksonDataformatCsv
    compile libs.jacksonJDK8Datatypes
    compile libs.joptSimple
    compile libs.metrics
    compile libs.scalaCollectionCompat
    compile libs.scalaJava8Compat
    compile libs.scalaLibrary
    // only needed transitively, but set it explicitly to ensure it has the same version as scala-library
    compile libs.scalaReflect
    compile libs.scalaLogging
    compile libs.slf4jApi
    compile(libs.zookeeper) {
      exclude module: 'slf4j-log4j12'
      exclude module: 'log4j'
      exclude module: 'netty'
    }
    // ZooKeeperMain depends on commons-cli but declares the dependency as `provided`
    compile libs.commonsCli

    compileOnly libs.log4j

    testCompile project(':clients').sourceSets.test.output
    testCompile libs.bcpkix
    testCompile libs.mockitoCore
    testCompile libs.easymock
    testCompile(libs.apacheda) {
      exclude group: 'xml-apis', module: 'xml-apis'
      // `mina-core` is a transitive dependency for `apacheds` and `apacheda`.
      // It is safer to use from `apacheds` since that is the implementation.
      exclude module: 'mina-core'
    }
    testCompile libs.apachedsCoreApi
    testCompile libs.apachedsInterceptorKerberos
    testCompile libs.apachedsProtocolShared
    testCompile libs.apachedsProtocolKerberos
    testCompile libs.apachedsProtocolLdap
    testCompile libs.apachedsLdifPartition
    testCompile libs.apachedsMavibotPartition
    testCompile libs.apachedsJdbmPartition
    testCompile libs.junit
    testCompile libs.scalatest
    testCompile libs.slf4jlog4j
    testCompile libs.jfreechart
  }

  scoverage {
    scoverageVersion = versions.scoverage
    reportDir = file("${rootProject.buildDir}/scoverage")
    highlighting = false
    minimumRate = 0.0
  }

  configurations {
    // manually excludes some unnecessary dependencies
    compile.exclude module: 'javax'
    compile.exclude module: 'jline'
    compile.exclude module: 'jms'
    compile.exclude module: 'jmxri'
    compile.exclude module: 'jmxtools'
    compile.exclude module: 'mail'
    // To prevent a UniqueResourceException due the same resource existing in both
    // org.apache.directory.api/api-all and org.apache.directory.api/api-ldap-schema-data
    testCompile.exclude module: 'api-ldap-schema-data'
  }

  tasks.create(name: "copyDependantLibs", type: Copy) {
    from (configurations.testRuntime) {
      include('slf4j-log4j12*')
      include('log4j*jar')
    }
    from (configurations.runtime) {
      exclude('kafka-clients*')
    }
    into "$buildDir/dependant-libs-${versions.scala}"
    duplicatesStrategy 'exclude'
  }

  task genProtocolErrorDocs(type: JavaExec) {
    classpath = sourceSets.main.runtimeClasspath
    main = 'org.apache.kafka.common.protocol.Errors'
    if( !generatedDocsDir.exists() ) { generatedDocsDir.mkdirs() }
    standardOutput = new File(generatedDocsDir, "protocol_errors.html").newOutputStream()
  }

  task genProtocolTypesDocs(type: JavaExec) {
    classpath = sourceSets.main.runtimeClasspath
    main = 'org.apache.kafka.common.protocol.types.Type'
    if( !generatedDocsDir.exists() ) { generatedDocsDir.mkdirs() }
    standardOutput = new File(generatedDocsDir, "protocol_types.html").newOutputStream()
  }

  task genProtocolApiKeyDocs(type: JavaExec) {
    classpath = sourceSets.main.runtimeClasspath
    main = 'org.apache.kafka.common.protocol.ApiKeys'
    if( !generatedDocsDir.exists() ) { generatedDocsDir.mkdirs() }
    standardOutput = new File(generatedDocsDir, "protocol_api_keys.html").newOutputStream()
  }

  task genProtocolMessageDocs(type: JavaExec) {
    classpath = sourceSets.main.runtimeClasspath
    main = 'org.apache.kafka.common.protocol.Protocol'
    if( !generatedDocsDir.exists() ) { generatedDocsDir.mkdirs() }
    standardOutput = new File(generatedDocsDir, "protocol_messages.html").newOutputStream()
  }

  task genAdminClientConfigDocs(type: JavaExec) {
    classpath = sourceSets.main.runtimeClasspath
    main = 'org.apache.kafka.clients.admin.AdminClientConfig'
    if( !generatedDocsDir.exists() ) { generatedDocsDir.mkdirs() }
    standardOutput = new File(generatedDocsDir, "admin_client_config.html").newOutputStream()
  }

  task genProducerConfigDocs(type: JavaExec) {
    classpath = sourceSets.main.runtimeClasspath
    main = 'org.apache.kafka.clients.producer.ProducerConfig'
    if( !generatedDocsDir.exists() ) { generatedDocsDir.mkdirs() }
    standardOutput = new File(generatedDocsDir, "producer_config.html").newOutputStream()
  }

  task genConsumerConfigDocs(type: JavaExec) {
    classpath = sourceSets.main.runtimeClasspath
    main = 'org.apache.kafka.clients.consumer.ConsumerConfig'
    if( !generatedDocsDir.exists() ) { generatedDocsDir.mkdirs() }
    standardOutput = new File(generatedDocsDir, "consumer_config.html").newOutputStream()
  }

  task genKafkaConfigDocs(type: JavaExec) {
    classpath = sourceSets.main.runtimeClasspath
    main = 'kafka.server.KafkaConfig'
    if( !generatedDocsDir.exists() ) { generatedDocsDir.mkdirs() }
    standardOutput = new File(generatedDocsDir, "kafka_config.html").newOutputStream()
  }

  task genTopicConfigDocs(type: JavaExec) {
    classpath = sourceSets.main.runtimeClasspath
    main = 'kafka.log.LogConfig'
    if( !generatedDocsDir.exists() ) { generatedDocsDir.mkdirs() }
    standardOutput = new File(generatedDocsDir, "topic_config.html").newOutputStream()
  }

  task genConsumerMetricsDocs(type: JavaExec) {
    classpath = sourceSets.test.runtimeClasspath
    main = 'org.apache.kafka.clients.consumer.internals.ConsumerMetrics'
    if( !generatedDocsDir.exists() ) { generatedDocsDir.mkdirs() }
    standardOutput = new File(generatedDocsDir, "consumer_metrics.html").newOutputStream()
  }

  task genProducerMetricsDocs(type: JavaExec) {
    classpath = sourceSets.test.runtimeClasspath
    main = 'org.apache.kafka.clients.producer.internals.ProducerMetrics'
    if( !generatedDocsDir.exists() ) { generatedDocsDir.mkdirs() }
    standardOutput = new File(generatedDocsDir, "producer_metrics.html").newOutputStream()
  }

  task siteDocsTar(dependsOn: ['genProtocolErrorDocs', 'genProtocolTypesDocs', 'genProtocolApiKeyDocs', 'genProtocolMessageDocs',
                               'genAdminClientConfigDocs', 'genProducerConfigDocs', 'genConsumerConfigDocs',
                               'genKafkaConfigDocs', 'genTopicConfigDocs',
                               ':connect:runtime:genConnectConfigDocs', ':connect:runtime:genConnectTransformationDocs',
                               ':connect:runtime:genSinkConnectorConfigDocs', ':connect:runtime:genSourceConnectorConfigDocs',
                               ':streams:genStreamsConfigDocs', 'genConsumerMetricsDocs', 'genProducerMetricsDocs',
                               ':connect:runtime:genConnectMetricsDocs'], type: Tar) {
    classifier = 'site-docs'
    compression = Compression.GZIP
    from project.file("$rootDir/docs")
    into 'site-docs'
    duplicatesStrategy 'exclude'
  }

  tasks.create(name: "releaseTarGz", dependsOn: configurations.archives.artifacts, type: Tar) {
    into "kafka_${versions.baseScala}-${version}"
    compression = Compression.GZIP
    from(project.file("$rootDir/bin")) { into "bin/" }
    from(project.file("$rootDir/config")) { into "config/" }
    from "$rootDir/LICENSE"
    from "$rootDir/NOTICE"
    from(configurations.runtime) { into("libs/") }
    from(configurations.archives.artifacts.files) { into("libs/") }
    from(project.siteDocsTar) { into("site-docs/") }
    from(project(':tools').jar) { into("libs/") }
    from(project(':tools').configurations.runtime) { into("libs/") }
    from(project(':connect:api').jar) { into("libs/") }
    from(project(':connect:api').configurations.runtime) { into("libs/") }
    from(project(':connect:runtime').jar) { into("libs/") }
    from(project(':connect:runtime').configurations.runtime) { into("libs/") }
    from(project(':connect:transforms').jar) { into("libs/") }
    from(project(':connect:transforms').configurations.runtime) { into("libs/") }
    from(project(':connect:json').jar) { into("libs/") }
    from(project(':connect:json').configurations.runtime) { into("libs/") }
    from(project(':connect:file').jar) { into("libs/") }
    from(project(':connect:file').configurations.runtime) { into("libs/") }
    from(project(':connect:basic-auth-extension').jar) { into("libs/") }
    from(project(':connect:basic-auth-extension').configurations.runtime) { into("libs/") }
    from(project(':connect:mirror').jar) { into("libs/") }
    from(project(':connect:mirror').configurations.runtime) { into("libs/") }
    from(project(':connect:mirror-client').jar) { into("libs/") }
    from(project(':connect:mirror-client').configurations.runtime) { into("libs/") }
    from(project(':streams').jar) { into("libs/") }
    from(project(':streams').configurations.runtime) { into("libs/") }
    from(project(':streams:streams-scala').jar) { into("libs/") }
    from(project(':streams:streams-scala').configurations.runtime) { into("libs/") }
    from(project(':streams:test-utils').jar) { into("libs/") }
    from(project(':streams:test-utils').configurations.runtime) { into("libs/") }
    from(project(':streams:examples').jar) { into("libs/") }
    from(project(':streams:examples').configurations.runtime) { into("libs/") }
    duplicatesStrategy 'exclude'
  }

  jar {
    dependsOn('copyDependantLibs')
  }

  jar.manifest {
    attributes(
      'Version': "${version}"
    )
  }

  tasks.create(name: "copyDependantTestLibs", type: Copy) {
    from (configurations.testRuntime) {
      include('*.jar')
    }
    into "$buildDir/dependant-testlibs"
    //By default gradle does not handle test dependencies between the sub-projects
    //This line is to include clients project test jar to dependant-testlibs
    from (project(':clients').testJar ) { "$buildDir/dependant-testlibs" }
    duplicatesStrategy 'exclude'
  }

  systemTestLibs.dependsOn('jar', 'testJar', 'copyDependantTestLibs')

  checkstyle {
    configProperties = checkstyleConfigProperties("import-control-core.xml")
  }
}

project(':examples') {
  archivesBaseName = "kafka-examples"

  dependencies {
    compile project(':core')
  }

  javadoc {
    enabled = false
  }

  checkstyle {
    configProperties = checkstyleConfigProperties("import-control-core.xml")
  }
}

project(':generator') {
  dependencies {
    compile libs.jacksonDatabind
    compile libs.jacksonJDK8Datatypes
    compile libs.jacksonJaxrsJsonProvider
    testCompile libs.junit
  }

  integrationTest {
    enabled = false
  }

  javadoc {
    enabled = false
  }
}

project(':clients') {
  archivesBaseName = "kafka-clients"

  configurations {
    jacksonDatabindConfig
  }

  // add jacksonDatabindConfig as provided scope config with high priority (1000)
  conf2ScopeMappings.addMapping(1000, configurations.jacksonDatabindConfig, "provided")

  dependencies {
    compile libs.zstd
    compile libs.lz4
    compile libs.snappy
    compile libs.slf4jApi

    compileOnly libs.jacksonDatabind // for SASL/OAUTHBEARER bearer token parsing
    compileOnly libs.jacksonJDK8Datatypes

    jacksonDatabindConfig libs.jacksonDatabind // to publish as provided scope dependency.

    testCompile libs.bcpkix
    testCompile libs.junit
    testCompile libs.mockitoCore

    testRuntime libs.slf4jlog4j
    testRuntime libs.jacksonDatabind
    testRuntime libs.jacksonJDK8Datatypes
    testCompile libs.jacksonJaxrsJsonProvider
  }

  task createVersionFile(dependsOn: determineCommitId) {
    ext.receiptFile = file("$buildDir/kafka/$buildVersionFileName")
    outputs.file receiptFile
    outputs.upToDateWhen { false }
    doLast {
      def data = [
        commitId: commitId,
        version: version,
      ]

      receiptFile.parentFile.mkdirs()
      def content = data.entrySet().collect { "$it.key=$it.value" }.sort().join("\n")
      receiptFile.setText(content, "ISO-8859-1")
    }
  }

  jar {
    dependsOn createVersionFile
    from("$buildDir") {
        include "kafka/$buildVersionFileName"
    }
  }

  clean.doFirst {
    delete "$buildDir/kafka/"
  }

  task processMessages(type:JavaExec) {
    main = "org.apache.kafka.message.MessageGenerator"
    classpath = project(':generator').sourceSets.main.runtimeClasspath
    args = [ "org.apache.kafka.common.message",
             "src/generated/java/org/apache/kafka/common/message",
             "src/main/resources/common/message" ]
    inputs.dir("src/main/resources/common/message")
    outputs.dir("src/generated/java/org/apache/kafka/common/message")
  }

  task processTestMessages(type:JavaExec) {
    main = "org.apache.kafka.message.MessageGenerator"
    classpath = project(':generator').sourceSets.main.runtimeClasspath
    args = [ "org.apache.kafka.common.message",
             "src/generated-test/java/org/apache/kafka/common/message",
             "src/test/resources/common/message" ]
    inputs.dir("src/test/resources/common/message")
    outputs.dir("src/generated-test/java/org/apache/kafka/common/message")
  }

  sourceSets {
    main {
      java {
        srcDirs = ["src/generated/java", "src/main/java"]
      }
    }
    test {
      java {
        srcDirs = ["src/generated/java", "src/generated-test/java", "src/test/java"]
      }
    }
  }

  compileJava.dependsOn 'processMessages'

  compileTestJava.dependsOn 'processTestMessages'

  javadoc {
    include "**/org/apache/kafka/clients/admin/*"
    include "**/org/apache/kafka/clients/consumer/*"
    include "**/org/apache/kafka/clients/producer/*"
    include "**/org/apache/kafka/common/*"
    include "**/org/apache/kafka/common/acl/*"
    include "**/org/apache/kafka/common/annotation/*"
    include "**/org/apache/kafka/common/errors/*"
    include "**/org/apache/kafka/common/header/*"
    include "**/org/apache/kafka/common/resource/*"
    include "**/org/apache/kafka/common/serialization/*"
    include "**/org/apache/kafka/common/config/*"
    include "**/org/apache/kafka/common/config/provider/*"
    include "**/org/apache/kafka/common/security/auth/*"
    include "**/org/apache/kafka/common/security/plain/*"
    include "**/org/apache/kafka/common/security/scram/*"
    include "**/org/apache/kafka/common/security/token/delegation/*"
    include "**/org/apache/kafka/common/security/oauthbearer/*"
    include "**/org/apache/kafka/server/authorizer/*"
    include "**/org/apache/kafka/server/policy/*"
    include "**/org/apache/kafka/server/quota/*"
  }
}

project(':tools') {
  archivesBaseName = "kafka-tools"

  dependencies {
    compile project(':clients')
    compile project(':log4j-appender')
    compile libs.argparse4j
    compile libs.jacksonDatabind
    compile libs.jacksonJDK8Datatypes
    compile libs.slf4jApi

    compile libs.jacksonJaxrsJsonProvider
    compile libs.jerseyContainerServlet
    compile libs.jerseyHk2
    compile libs.jaxbApi // Jersey dependency that was available in the JDK before Java 9
    compile libs.activation // Jersey dependency that was available in the JDK before Java 9
    compile libs.jettyServer
    compile libs.jettyServlet
    compile libs.jettyServlets

    testCompile project(':clients')
    testCompile libs.junit
    testCompile project(':clients').sourceSets.test.output
    testCompile libs.easymock
    testCompile libs.powermockJunit4
    testCompile libs.powermockEasymock

    testRuntime libs.slf4jlog4j
  }

  javadoc {
    enabled = false
  }

  tasks.create(name: "copyDependantLibs", type: Copy) {
    from (configurations.testRuntime) {
      include('slf4j-log4j12*')
      include('log4j*jar')
    }
    from (configurations.runtime) {
      exclude('kafka-clients*')
    }
    into "$buildDir/dependant-libs-${versions.scala}"
    duplicatesStrategy 'exclude'
  }

  jar {
    dependsOn 'copyDependantLibs'
  }
}

project(':streams') {
  archivesBaseName = "kafka-streams"
  ext.buildStreamsVersionFileName = "kafka-streams-version.properties"

  dependencies {
    compile project(':clients')

    // this dependency should be removed after we unify data API
    compile(project(':connect:json')) {
      // this transitive dependency is not used in Streams, and it breaks SBT builds
      exclude module: 'javax.ws.rs-api'
    }

    compile libs.slf4jApi
    compile libs.rocksDBJni

    // testCompileOnly prevents streams from exporting a dependency on test-utils, which would cause a dependency cycle
    testCompileOnly project(':streams:test-utils')
    testCompile project(':clients').sourceSets.test.output
    testCompile project(':core')
    testCompile project(':core').sourceSets.test.output
    testCompile libs.log4j
    testCompile libs.junit
    testCompile libs.easymock
    testCompile libs.powermockJunit4
    testCompile libs.powermockEasymock
    testCompile libs.bcpkix
    testCompile libs.hamcrest

    testRuntimeOnly project(':streams:test-utils')
    testRuntime libs.slf4jlog4j
  }

  task processMessages(type:JavaExec) {
    main = "org.apache.kafka.message.MessageGenerator"
    classpath = project(':generator').sourceSets.main.runtimeClasspath
    args = [ "org.apache.kafka.streams.internals.generated",
             "src/generated/java/org/apache/kafka/streams/internals/generated",
             "src/main/resources/common/message" ]
    inputs.dir("src/main/resources/common/message")
    outputs.dir("src/generated/java/org/apache/kafka/streams/internals/generated")
  }

  sourceSets {
    main {
      java {
        srcDirs = ["src/generated/java", "src/main/java"]
      }
    }
    test {
      java {
        srcDirs = ["src/generated/java", "src/test/java"]
      }
    }
  }

  compileJava.dependsOn 'processMessages'

  javadoc {
    include "**/org/apache/kafka/streams/**"
    exclude "**/internals/**"
  }

  tasks.create(name: "copyDependantLibs", type: Copy) {
    from (configurations.testRuntime) {
      include('slf4j-log4j12*')
      include('log4j*jar')
      include('*hamcrest*')
    }
    from (configurations.runtime) {
      exclude('kafka-clients*')
    }
    into "$buildDir/dependant-libs-${versions.scala}"
    duplicatesStrategy 'exclude'
  }

  task createStreamsVersionFile(dependsOn: determineCommitId) {
    ext.receiptFile = file("$buildDir/kafka/$buildStreamsVersionFileName")
    outputs.file receiptFile
    outputs.upToDateWhen { false }
    doLast {
      def data = [
              commitId: commitId,
              version: version,
      ]

      receiptFile.parentFile.mkdirs()
      def content = data.entrySet().collect { "$it.key=$it.value" }.sort().join("\n")
      receiptFile.setText(content, "ISO-8859-1")
    }
  }

  jar {
    dependsOn 'createStreamsVersionFile'
    from("$buildDir") {
      include "kafka/$buildStreamsVersionFileName"
    }
    dependsOn 'copyDependantLibs'
  }

  systemTestLibs {
    dependsOn testJar
  }

  task genStreamsConfigDocs(type: JavaExec) {
    classpath = sourceSets.main.runtimeClasspath
    main = 'org.apache.kafka.streams.StreamsConfig'
    if( !generatedDocsDir.exists() ) { generatedDocsDir.mkdirs() }
    standardOutput = new File(generatedDocsDir, "streams_config.html").newOutputStream()
  }
}

project(':streams:streams-scala') {
  println "Building project 'streams-scala' with Scala version ${versions.scala}"
  apply plugin: 'scala'
  archivesBaseName = "kafka-streams-scala_${versions.baseScala}"

  dependencies {
    compile project(':streams')

    compile libs.scalaLibrary
    compile libs.scalaCollectionCompat

    testCompile project(':core')
    testCompile project(':core').sourceSets.test.output
    testCompile project(':streams').sourceSets.test.output
    testCompile project(':clients').sourceSets.test.output
    testCompile project(':streams:test-utils')

    testCompile libs.junit
    testCompile libs.scalatest
    testCompile libs.easymock
    testCompile libs.hamcrest

    testRuntime libs.slf4jlog4j
  }

  javadoc {
    include "**/org/apache/kafka/streams/scala/**"
  }

  tasks.create(name: "copyDependantLibs", type: Copy) {
    from (configurations.runtime) {
      exclude('kafka-streams*')
    }
    into "$buildDir/dependant-libs-${versions.scala}"
    duplicatesStrategy 'exclude'
  }

  jar {
    dependsOn 'copyDependantLibs'
  }

  test.dependsOn(':spotlessScalaCheck')
}

project(':streams:test-utils') {
  archivesBaseName = "kafka-streams-test-utils"

  dependencies {
    compile project(':streams')
    compile project(':clients')

    testCompile project(':clients').sourceSets.test.output
    testCompile libs.junit
    testCompile libs.easymock
    testCompile libs.hamcrest

    testRuntime libs.slf4jlog4j
  }

  javadoc {
    include "**/org/apache/kafka/streams/test/**"
    exclude "**/internals/**"
  }

  tasks.create(name: "copyDependantLibs", type: Copy) {
    from (configurations.runtime) {
      exclude('kafka-streams*')
    }
    into "$buildDir/dependant-libs-${versions.scala}"
    duplicatesStrategy 'exclude'
  }

  jar {
    dependsOn 'copyDependantLibs'
  }

}

project(':streams:examples') {
  archivesBaseName = "kafka-streams-examples"

  dependencies {
    compile project(':streams')
    compile project(':connect:json')  // this dependency should be removed after we unify data API
    compile libs.slf4jlog4j

    testCompile project(':streams:test-utils')
    testCompile project(':clients').sourceSets.test.output // for org.apache.kafka.test.IntegrationTest
    testCompile libs.junit
  }

  javadoc {
    enabled = false
  }

  tasks.create(name: "copyDependantLibs", type: Copy) {
    from (configurations.runtime) {
      exclude('kafka-streams*')
    }
    into "$buildDir/dependant-libs-${versions.scala}"
    duplicatesStrategy 'exclude'
  }

  jar {
    dependsOn 'copyDependantLibs'
  }
}

project(':streams:upgrade-system-tests-0100') {
  archivesBaseName = "kafka-streams-upgrade-system-tests-0100"

  dependencies {
    testCompile libs.kafkaStreams_0100
  }

  systemTestLibs {
    dependsOn testJar
  }
}

project(':streams:upgrade-system-tests-0101') {
  archivesBaseName = "kafka-streams-upgrade-system-tests-0101"

  dependencies {
    testCompile libs.kafkaStreams_0101
  }

  systemTestLibs {
    dependsOn testJar
  }
}

project(':streams:upgrade-system-tests-0102') {
  archivesBaseName = "kafka-streams-upgrade-system-tests-0102"

  dependencies {
    testCompile libs.kafkaStreams_0102
  }

  systemTestLibs {
    dependsOn testJar
  }
}

project(':streams:upgrade-system-tests-0110') {
  archivesBaseName = "kafka-streams-upgrade-system-tests-0110"

  dependencies {
    testCompile libs.kafkaStreams_0110
  }

  systemTestLibs {
    dependsOn testJar
  }
}

project(':streams:upgrade-system-tests-10') {
  archivesBaseName = "kafka-streams-upgrade-system-tests-10"

  dependencies {
    testCompile libs.kafkaStreams_10
  }

  systemTestLibs {
    dependsOn testJar
  }
}

project(':streams:upgrade-system-tests-11') {
  archivesBaseName = "kafka-streams-upgrade-system-tests-11"

  dependencies {
    testCompile libs.kafkaStreams_11
  }

  systemTestLibs {
    dependsOn testJar
  }
}

project(':streams:upgrade-system-tests-20') {
  archivesBaseName = "kafka-streams-upgrade-system-tests-20"

  dependencies {
    testCompile libs.kafkaStreams_20
  }

  systemTestLibs {
    dependsOn testJar
  }
}

project(':streams:upgrade-system-tests-21') {
  archivesBaseName = "kafka-streams-upgrade-system-tests-21"

  dependencies {
    testCompile libs.kafkaStreams_21
  }

  systemTestLibs {
    dependsOn testJar
  }
}

project(':streams:upgrade-system-tests-22') {
  archivesBaseName = "kafka-streams-upgrade-system-tests-22"

  dependencies {
    testCompile libs.kafkaStreams_22
  }

  systemTestLibs {
    dependsOn testJar
  }
}

project(':streams:upgrade-system-tests-23') {
  archivesBaseName = "kafka-streams-upgrade-system-tests-23"

  dependencies {
    testCompile libs.kafkaStreams_23
  }

  systemTestLibs {
    dependsOn testJar
  }
}

project(':streams:upgrade-system-tests-24') {
  archivesBaseName = "kafka-streams-upgrade-system-tests-24"

  dependencies {
    testCompile libs.kafkaStreams_24
  }

  systemTestLibs {
    dependsOn testJar
  }
}

project(':streams:upgrade-system-tests-25') {
  archivesBaseName = "kafka-streams-upgrade-system-tests-25"

  dependencies {
    testCompile libs.kafkaStreams_25
  }

  systemTestLibs {
    dependsOn testJar
  }
}

project(':jmh-benchmarks') {

  apply plugin: 'com.github.johnrengelman.shadow'

  shadowJar {
    baseName = 'kafka-jmh-benchmarks-all'
    classifier = null
    version = null
  }

  dependencies {
    compile project(':core')
    compile project(':clients')
    compile project(':streams')
    compile project(':core')
    compile project(':clients').sourceSets.test.output
    compile project(':core').sourceSets.test.output
    compile libs.jmhCore
    annotationProcessor libs.jmhGeneratorAnnProcess
    compile libs.jmhCoreBenchmarks
    compile libs.mockitoCore
    compile libs.slf4jlog4j
  }

  jar {
    manifest {
      attributes "Main-Class": "org.openjdk.jmh.Main"
    }
  }

  checkstyle {
    configProperties = checkstyleConfigProperties("import-control-jmh-benchmarks.xml")
  }

  task jmh(type: JavaExec, dependsOn: [':jmh-benchmarks:clean', ':jmh-benchmarks:shadowJar']) {

    main="-jar"

    doFirst {
      if (System.getProperty("jmhArgs")) {
          args System.getProperty("jmhArgs").split(' ')
      }
      args = [shadowJar.archivePath, *args]
    }
  }

  javadoc {
     enabled = false
  }
}

project(':log4j-appender') {
  archivesBaseName = "kafka-log4j-appender"

  dependencies {
    compile project(':clients')
    compile libs.slf4jlog4j

    testCompile project(':clients').sourceSets.test.output
    testCompile libs.junit
    testCompile libs.easymock
  }

  javadoc {
    enabled = false
  }

}

project(':connect:api') {
  archivesBaseName = "connect-api"

  dependencies {
    compile project(':clients')
    compile libs.slf4jApi
    compile libs.jaxrsApi

    testCompile libs.junit

    testRuntime libs.slf4jlog4j
    testCompile project(':clients').sourceSets.test.output
  }

  javadoc {
    include "**/org/apache/kafka/connect/**" // needed for the `aggregatedJavadoc` task
    // The URL structure was changed to include the locale after Java 8
    if (JavaVersion.current().isJava11Compatible())
      options.links "https://docs.oracle.com/en/java/javase/${JavaVersion.current().majorVersion}/docs/api/"
    else
      options.links "https://docs.oracle.com/javase/8/docs/api/"
  }

  tasks.create(name: "copyDependantLibs", type: Copy) {
    from (configurations.testRuntime) {
      include('slf4j-log4j12*')
      include('log4j*jar')
    }
    from (configurations.runtime) {
      exclude('kafka-clients*')
      exclude('connect-*')
    }
    into "$buildDir/dependant-libs"
    duplicatesStrategy 'exclude'
  }

  jar {
    dependsOn copyDependantLibs
  }
}

project(':connect:transforms') {
  archivesBaseName = "connect-transforms"

  dependencies {
    compile project(':connect:api')
    compile libs.slf4jApi

    testCompile libs.easymock
    testCompile libs.junit
    testCompile libs.powermockJunit4
    testCompile libs.powermockEasymock

    testRuntime libs.slf4jlog4j
    testCompile project(':clients').sourceSets.test.output
  }

  javadoc {
    enabled = false
  }

  tasks.create(name: "copyDependantLibs", type: Copy) {
    from (configurations.testRuntime) {
      include('slf4j-log4j12*')
      include('log4j*jar')
    }
    from (configurations.runtime) {
      exclude('kafka-clients*')
      exclude('connect-*')
    }
    into "$buildDir/dependant-libs"
    duplicatesStrategy 'exclude'
  }

  jar {
    dependsOn copyDependantLibs
  }
}

project(':connect:json') {
  archivesBaseName = "connect-json"

  dependencies {
    compile project(':connect:api')
    compile libs.jacksonDatabind
    compile libs.jacksonJDK8Datatypes
    compile libs.slf4jApi

    testCompile libs.easymock
    testCompile libs.junit
    testCompile libs.powermockJunit4
    testCompile libs.powermockEasymock

    testRuntime libs.slf4jlog4j
    testCompile project(':clients').sourceSets.test.output
  }

  javadoc {
    enabled = false
  }

  tasks.create(name: "copyDependantLibs", type: Copy) {
    from (configurations.testRuntime) {
      include('slf4j-log4j12*')
      include('log4j*jar')
    }
    from (configurations.runtime) {
      exclude('kafka-clients*')
      exclude('connect-*')
    }
    into "$buildDir/dependant-libs"
    duplicatesStrategy 'exclude'
  }

  jar {
    dependsOn copyDependantLibs
  }
}

project(':connect:runtime') {
  archivesBaseName = "connect-runtime"

  dependencies {

    compile project(':connect:api')
    compile project(':clients')
    compile project(':tools')
    compile project(':connect:json')
    compile project(':connect:transforms')

    compile libs.slf4jApi
    compile libs.jacksonJaxrsJsonProvider
    compile libs.jerseyContainerServlet
    compile libs.jerseyHk2
    compile libs.jaxbApi // Jersey dependency that was available in the JDK before Java 9
    compile libs.activation // Jersey dependency that was available in the JDK before Java 9
    compile libs.jettyServer
    compile libs.jettyServlet
    compile libs.jettyServlets
    compile libs.jettyClient
    compile(libs.reflections)
    compile(libs.mavenArtifact)

    testCompile project(':clients').sourceSets.test.output
    testCompile libs.easymock
    testCompile libs.junit
    testCompile libs.powermockJunit4
    testCompile libs.powermockEasymock
    testCompile libs.mockitoCore
    testCompile libs.httpclient

    testCompile project(':clients').sourceSets.test.output
    testCompile project(':core')
    testCompile project(':core').sourceSets.test.output

    testRuntime libs.slf4jlog4j
  }

  javadoc {
    enabled = false
  }

  tasks.create(name: "copyDependantLibs", type: Copy) {
    from (configurations.testRuntime) {
      include('slf4j-log4j12*')
      include('log4j*jar')
    }
    from (configurations.runtime) {
      exclude('kafka-clients*')
      exclude('connect-*')
    }
    into "$buildDir/dependant-libs"
    duplicatesStrategy 'exclude'
  }

  jar {
    dependsOn copyDependantLibs
  }

  task genConnectConfigDocs(type: JavaExec) {
    classpath = sourceSets.main.runtimeClasspath
    main = 'org.apache.kafka.connect.runtime.distributed.DistributedConfig'
    if( !generatedDocsDir.exists() ) { generatedDocsDir.mkdirs() }
    standardOutput = new File(generatedDocsDir, "connect_config.html").newOutputStream()
  }

  task genSinkConnectorConfigDocs(type: JavaExec) {
    classpath = sourceSets.main.runtimeClasspath
    main = 'org.apache.kafka.connect.runtime.SinkConnectorConfig'
    if( !generatedDocsDir.exists() ) { generatedDocsDir.mkdirs() }
    standardOutput = new File(generatedDocsDir, "sink_connector_config.html").newOutputStream()
  }

  task genSourceConnectorConfigDocs(type: JavaExec) {
    classpath = sourceSets.main.runtimeClasspath
    main = 'org.apache.kafka.connect.runtime.SourceConnectorConfig'
    if( !generatedDocsDir.exists() ) { generatedDocsDir.mkdirs() }
    standardOutput = new File(generatedDocsDir, "source_connector_config.html").newOutputStream()
  }

  task genConnectTransformationDocs(type: JavaExec) {
    classpath = sourceSets.main.runtimeClasspath
    main = 'org.apache.kafka.connect.tools.TransformationDoc'
    if( !generatedDocsDir.exists() ) { generatedDocsDir.mkdirs() }
    standardOutput = new File(generatedDocsDir, "connect_transforms.html").newOutputStream()
  }

  task genConnectMetricsDocs(type: JavaExec) {
    classpath = sourceSets.test.runtimeClasspath
    main = 'org.apache.kafka.connect.runtime.ConnectMetrics'
    if( !generatedDocsDir.exists() ) { generatedDocsDir.mkdirs() }
    standardOutput = new File(generatedDocsDir, "connect_metrics.html").newOutputStream()
  }

}

project(':connect:file') {
  archivesBaseName = "connect-file"

  dependencies {
    compile project(':connect:api')
    compile libs.slf4jApi

    testCompile libs.easymock
    testCompile libs.junit
    testCompile libs.powermockJunit4
    testCompile libs.powermockEasymock

    testRuntime libs.slf4jlog4j
    testCompile project(':clients').sourceSets.test.output
  }

  javadoc {
    enabled = false
  }

  tasks.create(name: "copyDependantLibs", type: Copy) {
    from (configurations.testRuntime) {
      include('slf4j-log4j12*')
      include('log4j*jar')
    }
    from (configurations.runtime) {
      exclude('kafka-clients*')
      exclude('connect-*')
    }
    into "$buildDir/dependant-libs"
    duplicatesStrategy 'exclude'
  }

  jar {
    dependsOn copyDependantLibs
  }
}

project(':connect:basic-auth-extension') {
  archivesBaseName = "connect-basic-auth-extension"

  dependencies {
    compile project(':connect:api')
    compile libs.slf4jApi

    testCompile libs.bcpkix
    testCompile libs.easymock
    testCompile libs.junit
    testCompile libs.powermockJunit4
    testCompile libs.powermockEasymock
    testCompile project(':clients').sourceSets.test.output

    testRuntime libs.slf4jlog4j
    testRuntime libs.jerseyContainerServlet
  }

  javadoc {
    enabled = false
  }

  tasks.create(name: "copyDependantLibs", type: Copy) {
    from (configurations.testRuntime) {
      include('slf4j-log4j12*')
      include('log4j*jar')
    }
    from (configurations.runtime) {
      exclude('kafka-clients*')
      exclude('connect-*')
    }
    into "$buildDir/dependant-libs"
    duplicatesStrategy 'exclude'
  }

  jar {
    dependsOn copyDependantLibs
  }
}

project(':connect:mirror') {
  archivesBaseName = "connect-mirror"

  dependencies {
    compile project(':connect:api')
    compile project(':connect:runtime')
    compile project(':connect:mirror-client')
    compile project(':clients')
    compile libs.argparse4j
    compile libs.slf4jApi

    testCompile libs.junit
    testCompile libs.mockitoCore
    testCompile project(':clients').sourceSets.test.output
    testCompile project(':connect:runtime').sourceSets.test.output
    testCompile project(':core')
    testCompile project(':core').sourceSets.test.output

    testRuntime project(':connect:runtime')
    testRuntime libs.slf4jlog4j
  }

  javadoc {
    enabled = false
  }

  tasks.create(name: "copyDependantLibs", type: Copy) {
    from (configurations.testRuntime) {
      include('slf4j-log4j12*')
      include('log4j*jar')
    }
    from (configurations.runtime) {
      exclude('kafka-clients*')
      exclude('connect-*')
    }
    into "$buildDir/dependant-libs"
    duplicatesStrategy 'exclude'
  }

  jar {
    dependsOn copyDependantLibs
  }
}

project(':connect:mirror-client') {
  archivesBaseName = "connect-mirror-client"

  dependencies {
    compile project(':clients')
    compile libs.slf4jApi

    testCompile libs.junit
    testCompile project(':clients').sourceSets.test.output

    testRuntime libs.slf4jlog4j
  }

  javadoc {
    enabled = true
  }

  tasks.create(name: "copyDependantLibs", type: Copy) {
    from (configurations.testRuntime) {
      include('slf4j-log4j12*')
      include('log4j*jar')
    }
    from (configurations.runtime) {
      exclude('kafka-clients*')
      exclude('connect-*')
    }
    into "$buildDir/dependant-libs"
    duplicatesStrategy 'exclude'
  }

  jar {
    dependsOn copyDependantLibs
  }
}

task aggregatedJavadoc(type: Javadoc) {
  def projectsWithJavadoc = subprojects.findAll { it.javadoc.enabled }
  source = projectsWithJavadoc.collect { it.sourceSets.main.allJava }
  classpath = files(projectsWithJavadoc.collect { it.sourceSets.main.compileClasspath })
  includes = projectsWithJavadoc.collectMany { it.javadoc.getIncludes() }
  excludes = projectsWithJavadoc.collectMany { it.javadoc.getExcludes() }
  // The URL structure was changed to include the locale after Java 8
  if (JavaVersion.current().isJava11Compatible())
    options.links "https://docs.oracle.com/en/java/javase/${JavaVersion.current().majorVersion}/docs/api/"
  else
    options.links "https://docs.oracle.com/javase/8/docs/api/"
}
<|MERGE_RESOLUTION|>--- conflicted
+++ resolved
@@ -534,13 +534,8 @@
       scalaCompileOptions.additionalParameters += ["-release", minJavaVersion]
 
     configure(scalaCompileOptions.forkOptions) {
-<<<<<<< HEAD
-      memoryMaximumSize = '2g'
-      jvmArgs = ['-Xss4m']
-=======
       memoryMaximumSize = defaultMaxHeapSize
       jvmArgs = defaultJvmArgs
->>>>>>> 66709c02
     }
   }
 
