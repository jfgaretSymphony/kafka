#!/bin/sh
# Licensed to the Apache Software Foundation (ASF) under one or more
# contributor license agreements.  See the NOTICE file distributed with
# this work for additional information regarding copyright ownership.
# The ASF licenses this file to You under the Apache License, Version 2.0
# (the "License"); you may not use this file except in compliance with
# the License.  You may obtain a copy of the License at
#
#    http://www.apache.org/licenses/LICENSE-2.0
#
# Unless required by applicable law or agreed to in writing, software
# distributed under the License is distributed on an "AS IS" BASIS,
# WITHOUT WARRANTIES OR CONDITIONS OF ANY KIND, either express or implied.
# See the License for the specific language governing permissions and
# limitations under the License.
SIGNAL=${SIGNAL:-TERM}
<<<<<<< HEAD
PIDS=$(ps ax | grep -i 'kafka\.Kafka' | grep java | grep -v grep | awk '{print $1}')
PIDS_SUPPORT=$(ps ax | grep -i 'io\.confluent\.support\.metrics\.SupportedKafka' | grep java | grep -v grep | awk '{print $1}')
=======

if [[ $(uname -s) == "OS/390" ]]; then
    if [ -z $JOBNAME ]; then
        JOBNAME="KAFKSTRT"
    fi
    PIDS=$(ps -A -o pid,jobname,comm | grep -i $JOBNAME | grep java | grep -v grep | awk '{print $1}')
else
    PIDS=$(ps ax | grep -i 'kafka\.Kafka' | grep java | grep -v grep | awk '{print $1}')
fi
>>>>>>> 2df7ea5a

if [ -z "$PIDS" ]; then
  # Normal Kafka is not running, but maybe we are running the support wrapper?
  if [ -z "${PIDS_SUPPORT}" ]; then
    echo "No kafka server to stop"
    exit 1
  else
    kill -s $SIGNAL $PIDS_SUPPORT
  fi
else
  kill -s $SIGNAL $PIDS
fi<|MERGE_RESOLUTION|>--- conflicted
+++ resolved
@@ -14,10 +14,6 @@
 # See the License for the specific language governing permissions and
 # limitations under the License.
 SIGNAL=${SIGNAL:-TERM}
-<<<<<<< HEAD
-PIDS=$(ps ax | grep -i 'kafka\.Kafka' | grep java | grep -v grep | awk '{print $1}')
-PIDS_SUPPORT=$(ps ax | grep -i 'io\.confluent\.support\.metrics\.SupportedKafka' | grep java | grep -v grep | awk '{print $1}')
-=======
 
 if [[ $(uname -s) == "OS/390" ]]; then
     if [ -z $JOBNAME ]; then
@@ -26,8 +22,8 @@
     PIDS=$(ps -A -o pid,jobname,comm | grep -i $JOBNAME | grep java | grep -v grep | awk '{print $1}')
 else
     PIDS=$(ps ax | grep -i 'kafka\.Kafka' | grep java | grep -v grep | awk '{print $1}')
+    PIDS_SUPPORT=$(ps ax | grep -i 'io\.confluent\.support\.metrics\.SupportedKafka' | grep java | grep -v grep | awk '{print $1}')
 fi
->>>>>>> 2df7ea5a
 
 if [ -z "$PIDS" ]; then
   # Normal Kafka is not running, but maybe we are running the support wrapper?
