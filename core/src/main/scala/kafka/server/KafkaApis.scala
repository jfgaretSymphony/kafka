--- conflicted
+++ resolved
@@ -112,15 +112,11 @@
                 brokerTopicStats: BrokerTopicStats,
                 val clusterId: String,
                 time: Time,
-<<<<<<< HEAD
-                val tokenManager: DelegationTokenManager) extends ApiRequestHandler with Logging {
-=======
                 val tokenManager: DelegationTokenManager,
                 val brokerFeatures: BrokerFeatures,
                 val finalizedFeatureCache: FinalizedFeatureCache) extends ApiRequestHandler with Logging {
 
   val apisUtils = new ApisUtils(requestChannel, authorizer, quotas, time)
->>>>>>> 62a8b888
 
   type FetchResponseStats = Map[TopicPartition, RecordConversionStats]
   this.logIdent = "[KafkaApi-%d] ".format(brokerId)
@@ -200,15 +196,10 @@
         case ApiKeys.BEGIN_QUORUM_EPOCH => requestChannel.closeConnection(request, util.Collections.emptyMap())
         case ApiKeys.END_QUORUM_EPOCH => requestChannel.closeConnection(request, util.Collections.emptyMap())
         case ApiKeys.DESCRIBE_QUORUM => requestChannel.closeConnection(request, util.Collections.emptyMap())
-<<<<<<< HEAD
-        case ApiKeys.BROKER_HEARTBEAT => handleBrokerHeartbeat(request)
-        case ApiKeys.CONTROLLER_HEARTBEAT => handleControllerHeartbeat(request)
-=======
 
         // Handle requests that should have been sent to the KIP-500 controller.
         case ApiKeys.BROKER_REGISTRATION => handleBrokerRegistration(request)
         case ApiKeys.BROKER_HEARTBEAT => handleBrokerHeartbeat(request)
->>>>>>> 62a8b888
       }
     } catch {
       case e: FatalExitError => throw e
@@ -3125,33 +3116,6 @@
     }
   }
 
-<<<<<<< HEAD
-  def handleBrokerHeartbeat(request: RequestChannel.Request): Unit = {
-    val brokerHeartbeatRequest = request.body[BrokerHeartbeatRequest]
-
-    if (apisUtils.authorize(request.context, CLUSTER_ACTION, CLUSTER, CLUSTER_NAME)) {
-      apisUtils.sendResponseMaybeThrottle(request, requestThrottleMs =>
-        brokerHeartbeatRequest.getErrorResponse(requestThrottleMs,
-          Errors.UNSUPPORTED_VERSION.exception))
-    } else {
-      apisUtils.sendResponseMaybeThrottle(request, requestThrottleMs =>
-        brokerHeartbeatRequest.getErrorResponse(requestThrottleMs,
-          Errors.CLUSTER_AUTHORIZATION_FAILED.exception))
-    }
-  }
-
-  def handleControllerHeartbeat(request: RequestChannel.Request): Unit = {
-    val controllerHeartbeatRequest = request.body[ControllerHeartbeatRequest]
-
-    if (apisUtils.authorize(request.context, CLUSTER_ACTION, CLUSTER, CLUSTER_NAME)) {
-      apisUtils.sendResponseMaybeThrottle(request, requestThrottleMs =>
-        controllerHeartbeatRequest.getErrorResponse(requestThrottleMs,
-          Errors.UNSUPPORTED_VERSION.exception))
-    } else {
-      apisUtils.sendResponseMaybeThrottle(request, requestThrottleMs =>
-        controllerHeartbeatRequest.getErrorResponse(requestThrottleMs,
-          Errors.CLUSTER_AUTHORIZATION_FAILED.exception))
-=======
   def handleUpdateFeatures(request: RequestChannel.Request): Unit = {
     val updateFeaturesRequest = request.body[UpdateFeaturesRequest]
 
@@ -3181,7 +3145,6 @@
       sendResponseCallback(Left(new ApiError(Errors.INVALID_REQUEST, "Feature versioning system is disabled.")))
     } else {
       controller.updateFeatures(updateFeaturesRequest, sendResponseCallback)
->>>>>>> 62a8b888
     }
   }
 
