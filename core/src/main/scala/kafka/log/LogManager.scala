--- conflicted
+++ resolved
@@ -199,25 +199,12 @@
       val dir = new File(dataDir, topicAndPartition.topic + "-" + topicAndPartition.partition)
       dir.mkdirs()
       log = new Log(dir, 
-<<<<<<< HEAD
                     config,
                     needsRecovery = false,
                     scheduler,
                     time)
-=======
-                    maxLogFileSize, 
-                    config.messageMaxBytes,
-                    logFlushInterval, 
-                    rollIntervalMs, 
-                    needsRecovery = false, 
-                    config.logIndexSizeMaxBytes,
-                    config.logIndexIntervalBytes, 
-                    time, 
-                    config.brokerId)
-      info("Created log for partition [%s,%d] in %s.".format(topicAndPartition.topic, topicAndPartition.partition, dataDir.getAbsolutePath))
->>>>>>> 988d4d8e
       logs.put(topicAndPartition, log)
-      info("Created log for topic %s partition %d in %s with properties {%s}."
+      info("Created log for partition [%s,%d] in %s with properties {%s}."
            .format(topicAndPartition.topic, 
                    topicAndPartition.partition, 
                    dataDir.getAbsolutePath,
